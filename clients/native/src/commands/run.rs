// Copyright 2021 - Nym Technologies SA <contact@nymtech.net>
// SPDX-License-Identifier: Apache-2.0

use crate::{
    client::{config::Config, SocketClient},
    commands::{override_config, OverrideConfig},
    error::ClientError,
};

use clap::Args;
use config::NymConfig;
use log::*;
use version_checker::is_minor_version_compatible;

#[derive(Args, Clone)]
pub(crate) struct Run {
    /// Id of the nym-mixnet-client we want to run.
    #[clap(long)]
    id: String,

    /// Comma separated list of rest endpoints of the nymd validators
    #[clap(long)]
    nymd_validators: Option<String>,

    /// Comma separated list of rest endpoints of the API validators
    #[clap(long)]
    api_validators: Option<String>,

    /// Id of the gateway we want to connect to. If overridden, it is user's responsibility to
    /// ensure prior registration happened
    #[clap(long)]
    gateway: Option<String>,

    /// Whether to not start the websocket
    #[clap(long)]
    disable_socket: bool,

    /// Port for the socket to listen on
    #[clap(short, long)]
    port: Option<u16>,

    /// Mostly debug-related option to increase default traffic rate so that you would not need to
    /// modify config post init
    #[clap(long, hidden = true)]
    fastmode: bool,

    /// Disable loop cover traffic and the Poisson rate limiter (for debugging only)
    #[clap(long, hidden = true)]
    no_cover: bool,

    /// Set this client to work in a enabled credentials mode that would attempt to use gateway
    /// with bandwidth credential requirement.
    #[cfg(feature = "coconut")]
    #[clap(long)]
    enabled_credentials_mode: bool,
}

impl From<Run> for OverrideConfig {
    fn from(run_config: Run) -> Self {
        OverrideConfig {
            nymd_validators: run_config.nymd_validators,
            api_validators: run_config.api_validators,
            disable_socket: run_config.disable_socket,
            port: run_config.port,
            fastmode: run_config.fastmode,
            no_cover: run_config.no_cover,
            #[cfg(feature = "coconut")]
            enabled_credentials_mode: run_config.enabled_credentials_mode,
        }
    }
}

// this only checks compatibility between config the binary. It does not take into consideration
// network version. It might do so in the future.
fn version_check(cfg: &Config) -> bool {
    let binary_version = env!("CARGO_PKG_VERSION");
    let config_version = cfg.get_base().get_version();
    if binary_version == config_version {
        true
    } else {
        warn!("The native-client binary has different version than what is specified in config file! {} and {}", binary_version, config_version);
        if is_minor_version_compatible(binary_version, config_version) {
            info!("but they are still semver compatible. However, consider running the `upgrade` command");
            true
        } else {
            error!("and they are semver incompatible! - please run the `upgrade` command before attempting `run` again");
            false
        }
    }
}

pub(crate) async fn execute(args: &Run) -> Result<(), ClientError> {
    let id = &args.id;

    let mut config = match Config::load_from_file(Some(id)) {
        Ok(cfg) => cfg,
        Err(err) => {
            error!("Failed to load config for {}. Are you sure you have run `init` before? (Error was: {})", id, err);
            return Err(ClientError::FailedToLoadConfig(id.to_string()));
        }
    };

    let override_config_fields = OverrideConfig::from(args.clone());
    config = override_config(config, override_config_fields);

    if !version_check(&config) {
        error!("failed the local version check");
        return Err(ClientError::FailedLocalVersionCheck);
    }

<<<<<<< HEAD
    NymClient::new(config).run_forever().await
=======
    SocketClient::new(config).run_socket_forever().await
>>>>>>> d1df407b
}<|MERGE_RESOLUTION|>--- conflicted
+++ resolved
@@ -108,9 +108,5 @@
         return Err(ClientError::FailedLocalVersionCheck);
     }
 
-<<<<<<< HEAD
-    NymClient::new(config).run_forever().await
-=======
     SocketClient::new(config).run_socket_forever().await
->>>>>>> d1df407b
 }
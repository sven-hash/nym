--- conflicted
+++ resolved
@@ -4,7 +4,6 @@
 use std::error::Error;
 
 use clap::{crate_version, Parser};
-use error::Socks5ClientError;
 use logging::setup_logging;
 use network_defaults::setup_env;
 
@@ -14,11 +13,7 @@
 pub mod socks;
 
 #[tokio::main]
-<<<<<<< HEAD
-async fn main() -> Result<(), Socks5ClientError> {
-=======
 async fn main() -> Result<(), Box<dyn Error + Send>> {
->>>>>>> d1df407b
     setup_logging();
     println!("{}", banner());
 

--- conflicted
+++ resolved
@@ -73,10 +73,7 @@
             nymd_validators: run_config.nymd_validators,
             api_validators: run_config.api_validators,
             port: run_config.port,
-<<<<<<< HEAD
             use_anonymous_sender_tag: run_config.use_anonymous_sender_tag,
-=======
->>>>>>> 00f17c37
             fastmode: run_config.fastmode,
             no_cover: run_config.no_cover,
             #[cfg(feature = "coconut")]
@@ -107,11 +104,7 @@
     }
 }
 
-<<<<<<< HEAD
-pub(crate) async fn execute(args: &Run) -> Result<(), Box<dyn std::error::Error + Send>> {
-=======
 pub(crate) async fn execute(args: &Run) -> Result<(), Box<dyn std::error::Error + Send + Sync>> {
->>>>>>> 00f17c37
     let id = &args.id;
 
     let mut config = match Config::load_from_file(Some(id)) {

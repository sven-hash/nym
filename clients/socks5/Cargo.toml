--- conflicted
+++ resolved
@@ -1,10 +1,6 @@
 [package]
 name = "nym-socks5-client"
-<<<<<<< HEAD
-version = "1.1.1"
-=======
 version = "1.1.2"
->>>>>>> 00f17c37
 authors = ["Dave Hrycyszyn <futurechimp@users.noreply.github.com>"]
 description = "A SOCKS5 localhost proxy that converts incoming messages to Sphinx and sends them to a Nym address"
 edition = "2021"

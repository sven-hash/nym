--- conflicted
+++ resolved
@@ -24,9 +24,6 @@
 use std::pin::Pin;
 use std::sync::Arc;
 use std::time::Duration;
-use std::time::Instant;
-use std::thread::sleep;
-use std::time::{SystemTime, UNIX_EPOCH};
 
 #[cfg(not(target_arch = "wasm32"))]
 use tokio::time;
@@ -215,32 +212,7 @@
         self.sent_notifier.unbounded_send(frag_id).unwrap();
     }
 
-    async fn craft_dummy_packet(&mut self) -> Option<MixPacket> {
-        let topology_permit = self.topology_access.get_read_permit().await;
-        // the ack is sent back to ourselves (and then ignored)
-        let topology_ref = match topology_permit.try_get_valid_topology_ref(
-            &self.config.our_full_destination,
-            Some(&self.config.our_full_destination),
-        ) {
-            Ok(topology) => topology,
-            Err(err) => {
-                warn!("We're not going to send any loop cover message this time, as the current topology seem to be invalid - {err}");
-                return None;
-            }
-        };
-        Some(generate_loop_cover_packet(
-            &mut self.rng,
-            topology_ref,
-            &*self.config.ack_key,
-            &self.config.our_full_destination,
-            self.config.average_ack_delay,
-            self.config.average_packet_delay,
-            self.config.cover_packet_size,
-        )
-        .expect("Somehow failed to generate a loop cover message with a valid topology"))
-    }
-
-    async fn on_message(&mut self, next_message: StreamMessage, dummy_packet: Option<MixPacket>) {
+    async fn on_message(&mut self, next_message: StreamMessage) {
         trace!("created new message");
 
         let (next_message, fragment_id) = match next_message {
@@ -260,33 +232,25 @@
                         return;
                     }
                 };
-                println!("cover sent");
-                match dummy_packet {
-                    Some(packet) => (packet, None),
-                    None => 
-                    (
-                        generate_loop_cover_packet(
-                            &mut self.rng,
-                            topology_ref,
-                            &self.config.ack_key,
-                            &self.config.our_full_destination,
-                            self.config.average_ack_delay,
-                            self.config.average_packet_delay,
-                            self.config.cover_packet_size,
-                        )
-                        .expect("Somehow failed to generate a loop cover message with a valid topology"),
-                        None,
+
+                (
+                    generate_loop_cover_packet(
+                        &mut self.rng,
+                        topology_ref,
+                        &self.config.ack_key,
+                        &self.config.our_full_destination,
+                        self.config.average_ack_delay,
+                        self.config.average_packet_delay,
+                        self.config.cover_packet_size,
                     )
-                }
+                    .expect(
+                        "Somehow failed to generate a loop cover message with a valid topology",
+                    ),
+                    None,
+                )
             }
             StreamMessage::Real(real_message) => {
-                let time = SystemTime::now()
-                .duration_since(UNIX_EPOCH)
-                .unwrap()
-                .as_millis();
-                println!("real sent: /{:?}/{}", real_message.fragment_id, time);
                 (real_message.mix_packet, Some(real_message.fragment_id))
-
             }
         };
 
@@ -537,14 +501,7 @@
         }
     }
 
-<<<<<<< HEAD
     pub(super) async fn run_with_shutdown(&mut self, mut shutdown: nym_task::TaskClient) {
-=======
-    pub(super) async fn run_with_shutdown(&mut self, mut shutdown: task::TaskClient) {
->>>>>>> 009b2131
-        self.run_test().await;
-        return;
-        println!("START LINE");
         debug!("Started OutQueueControl with graceful shutdown support");
 
         #[cfg(not(target_arch = "wasm32"))]
@@ -565,7 +522,7 @@
                         self.log_status_infrequent();
                     }
                     next_message = self.next() => if let Some(next_message) = next_message {
-                        self.on_message(next_message, None).await;
+                        self.on_message(next_message).await;
                     } else {
                         log::trace!("OutQueueControl: Stopping since channel closed");
                         break;
@@ -592,73 +549,7 @@
                 }
             }
         }
-        assert!(shutdown.is_shutdown_poll());
         log::debug!("OutQueueControl: Exiting");
-    }
-
-    pub(super) async fn run_test(&mut self) {
-        warn!("Started OutQueueControl in test mode");
-        warn!("Using packets of {:?} bytes",self.config.cover_packet_size.size());
-        let dummy_packet = self.craft_dummy_packet().await.unwrap().into_bytes();
-
-<<<<<<< HEAD
-        sleep(Duration::new(5, 0));
-=======
->>>>>>> 009b2131
-        info!("Starting warmup phase");
-
-        let mut now = Instant::now(); 
-        while let Some(next_message) = self.next().await {
-<<<<<<< HEAD
-           let packet = MixPacket::try_from_bytes(&dummy_packet.clone()).unwrap();
-           self.on_message(next_message, Some(packet)).await;
-           if now.elapsed().as_secs() > 10 {
-               break;
-           }
-        }
-
-        info!("10sec warmup done");
-=======
-            let packet = MixPacket::try_from_bytes(&dummy_packet.clone()).unwrap();
-            self.on_message(next_message, None).await;
-            if now.elapsed().as_secs() > 10 {
-                break;
-            }
-        }
-
-        info!("10sec warmup done");
-        return;
->>>>>>> 009b2131
-        sleep(Duration::new(10, 0));
-        info!("10 seconds cooldown elapsed");
-        info!("Resetting delay");
-        self.next_delay = None;
-
-        info!("Starting measurement");
-        println!("START LINE");
-
-        now = Instant::now(); 
-        while let Some(next_message) = self.next().await {
-            let packet = MixPacket::try_from_bytes(&dummy_packet.clone()).unwrap();
-            self.on_message(next_message, Some(packet)).await;
-            if now.elapsed().as_secs() > 300 {
-                break;
-            }
-        }
-        println!("STOP LINE");
-        info!("Stopping stream after 5min");
-        sleep(Duration::new(10, 0));
-        info!("10 seconds cooldown elapsed");
-
-    }
-
-    #[cfg(target_arch = "wasm32")]
-    pub(super) async fn run(&mut self) {
-        debug!("Started OutQueueControl without graceful shutdown support");
-
-        while let Some(next_message) = self.next().await {
-            self.on_message(next_message).await;
-        }
     }
 }
 

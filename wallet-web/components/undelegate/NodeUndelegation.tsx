<<<<<<< HEAD
import React, { useContext, useEffect } from 'react'
import { Grid, Paper } from '@material-ui/core'
=======
import React, { useContext, useEffect, useState } from 'react'
import { Paper } from '@material-ui/core'
import Typography from '@material-ui/core/Typography'
>>>>>>> b949d7b2
import { useRouter } from 'next/router'
import { ValidatorClientContext } from '../../contexts/ValidatorClient'
import { NodeType } from '../../common/node'
import NoClientError from '../NoClientError'
import Confirmation from '../Confirmation'
import { theme } from '../../lib/theme'
import { makeBasicStyle } from '../../common/helpers'
import NodeTypeChooser from '../NodeTypeChooser'
import NodeIdentityForm from '../NodeIdentityForm'
import ExecFeeNotice from '../ExecFeeNotice'

const UndelegateFromNode = () => {
  const classes = makeBasicStyle(theme)
  const router = useRouter()
  const { client } = useContext(ValidatorClientContext)

  const [isLoading, setIsLoading] = React.useState<boolean>()
  const [undelegationError, setUndelegationError] = React.useState(null)

  const [nodeType, setNodeType] = React.useState(NodeType.Mixnode)

  useEffect(() => {
    const checkClient = async () => {
      if (client === null) {
        await router.push('/')
      }
    }
    checkClient()
  }, [client])

  const undelegateFromNode = async (event) => {
    event.preventDefault()

    console.log(`UNDELEGATE button pressed`)

    let address = event.target.identity.value
    setIsLoading(true)

    if (nodeType == NodeType.Mixnode) {
      client
        .removeMixnodeDelegation(address)
        .then((value) => {
          console.log('undelegated from mixnode!', value)
        })
        .catch(setUndelegationError)
        .finally(() => setIsLoading(false))
    } else {
      client
        .removeGatewayDelegation(address)
        .then((value) => {
          console.log('undelegated from gateway!', value)
        })
        .catch(setUndelegationError)
        .finally(() => setIsLoading(false))
    }
  }

  const getUndelegationContent = () => {
    // we're not signed in
    if (client === null) {
      return <NoClientError />
    }

    // we haven't clicked undelegate button yet
<<<<<<< HEAD
    if (!isLoading) {
=======
    if (isLoading === undefined) {
>>>>>>> b949d7b2
      return (
        <>
          <NodeTypeChooser nodeType={nodeType} setNodeType={setNodeType} />
          <NodeIdentityForm
            onSubmit={undelegateFromNode}
            buttonText={'Remove delegation'}
          />
        </>
      )
    }

    // We started delegation
    return (
      <Confirmation
        isLoading={isLoading}
        error={undelegationError}
        progressMessage={`${nodeType} undelegation is in progress...`}
        successMessage={`${nodeType} undelegation was successful!`}
        failureMessage={`Failed to undelegate from a ${nodeType}!`}
      />
    )
  }

  return (
<<<<<<< HEAD
    <Grid container spacing={2} direction="column">
      <Grid item>
        <ExecFeeNotice name={'undelegating stake'} />
      </Grid>
      <Grid item>
        <Paper style={{ padding: theme.spacing(3) }}>
=======
    <>
      <main className={classes.layout}>
        <Paper className={classes.paper}>
          <ExecFeeNotice name={'undelegating stake'} />
          <Typography
            component="h1"
            variant="h4"
            align="center"
            className={classes.wrapper}
          >
            Undelegate stake from {nodeType}
          </Typography>
>>>>>>> b949d7b2
          {getUndelegationContent()}
        </Paper>
      </Grid>
    </Grid>
  )
}

export default UndelegateFromNode<|MERGE_RESOLUTION|>--- conflicted
+++ resolved
@@ -1,11 +1,5 @@
-<<<<<<< HEAD
 import React, { useContext, useEffect } from 'react'
 import { Grid, Paper } from '@material-ui/core'
-=======
-import React, { useContext, useEffect, useState } from 'react'
-import { Paper } from '@material-ui/core'
-import Typography from '@material-ui/core/Typography'
->>>>>>> b949d7b2
 import { useRouter } from 'next/router'
 import { ValidatorClientContext } from '../../contexts/ValidatorClient'
 import { NodeType } from '../../common/node'
@@ -70,11 +64,7 @@
     }
 
     // we haven't clicked undelegate button yet
-<<<<<<< HEAD
-    if (!isLoading) {
-=======
     if (isLoading === undefined) {
->>>>>>> b949d7b2
       return (
         <>
           <NodeTypeChooser nodeType={nodeType} setNodeType={setNodeType} />
@@ -99,27 +89,12 @@
   }
 
   return (
-<<<<<<< HEAD
     <Grid container spacing={2} direction="column">
       <Grid item>
         <ExecFeeNotice name={'undelegating stake'} />
       </Grid>
       <Grid item>
         <Paper style={{ padding: theme.spacing(3) }}>
-=======
-    <>
-      <main className={classes.layout}>
-        <Paper className={classes.paper}>
-          <ExecFeeNotice name={'undelegating stake'} />
-          <Typography
-            component="h1"
-            variant="h4"
-            align="center"
-            className={classes.wrapper}
-          >
-            Undelegate stake from {nodeType}
-          </Typography>
->>>>>>> b949d7b2
           {getUndelegationContent()}
         </Paper>
       </Grid>

import type { DecCoin } from "./DecCoin";
import type { DelegationEventKind } from "./DelegationEventKind";

<<<<<<< HEAD
export interface DelegationEvent { kind: DelegationEventKind, node_identity: string, address: string, amount: DecCoin | null, block_height: bigint, }
=======
export interface DelegationEvent {
  kind: DelegationEventKind;
  node_identity: string;
  address: string;
  amount: MajorCurrencyAmount | null;
  block_height: bigint;
  proxy: string | null;
}
>>>>>>> 1847c8fe
<|MERGE_RESOLUTION|>--- conflicted
+++ resolved
@@ -1,15 +1,11 @@
 import type { DecCoin } from "./DecCoin";
 import type { DelegationEventKind } from "./DelegationEventKind";
 
-<<<<<<< HEAD
-export interface DelegationEvent { kind: DelegationEventKind, node_identity: string, address: string, amount: DecCoin | null, block_height: bigint, }
-=======
 export interface DelegationEvent {
   kind: DelegationEventKind;
   node_identity: string;
   address: string;
-  amount: MajorCurrencyAmount | null;
+  amount: DecCoin | null;
   block_height: bigint;
   proxy: string | null;
-}
->>>>>>> 1847c8fe
+}
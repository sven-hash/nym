--- conflicted
+++ resolved
@@ -8,13 +8,7 @@
     sx={{
       display: 'grid',
       borderRadius: '12px',
-<<<<<<< HEAD
-      // screen height is 540px - These should add up to that
       gridTemplateRows: '40px 1fr 30px',
-      bgcolor: 'nym.background.dark',
-=======
-      gridTemplateRows: '40px 1fr 30px',
->>>>>>> b9fed9f4
       height: '100vh',
       overflowY: 'hidden',
     }}

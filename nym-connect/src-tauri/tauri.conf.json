{
  "package": {
    "productName": "nym-connect",
    "version": "1.1.4"
  },
  "build": {
    "distDir": "../dist",
    "devPath": "http://localhost:9000",
    "beforeDevCommand": "",
    "beforeBuildCommand": ""
  },
  "tauri": {
    "macOSPrivateApi": true,
    "systemTray": {
      "iconPath": "icons/tray_icon.png",
      "iconAsTemplate": true
    },
    "bundle": {
      "active": true,
      "targets": "all",
      "identifier": "net.nymtech.connect",
      "icon": ["icons/32x32.png", "icons/128x128.png", "icons/128x128@2x.png", "icons/icon.icns", "icons/icon.ico"],
      "resources": [],
      "externalBin": [],
      "copyright": "Copyright © 2021-2022 Nym Technologies SA",
      "category": "Business",
      "shortDescription": "Browse the internet privately using the Nym Mixnet",
      "longDescription": "",
      "deb": {
        "depends": []
      },
      "macOS": {
        "frameworks": [],
        "minimumSystemVersion": "",
        "exceptionDomain": "",
        "signingIdentity": "Developer ID Application: Nym Technologies SA (VW5DZLFHM5)",
        "entitlements": null
      },
      "windows": {
        "certificateThumbprint": "6DB77B1F529A0804FE0E6843A3EB8A8CECFFD408",
        "digestAlgorithm": "sha256",
        "timestampUrl": "http://timestamp.comodoca.com"
      }
    },
    "updater": {
      "active": true,
      "endpoints": ["https://nymtech.net/.wellknown/connect/updater.json"],
      "dialog": true,
      "pubkey": "dW50cnVzdGVkIGNvbW1lbnQ6IG1pbmlzaWduIHB1YmxpYyBrZXk6IENCNzQ2M0E5N0VFODE2NApSV1JrZ2U2WE9rYTNETTg1OTBKdE5uWUEra0hML2syOVUvQ2lxZmFZRzZ1T3NWbGM0eVRzUTVhVwo="
    },
    "allowlist": {
      "shell": {
        "open": true
      },
      "clipboard": {
        "writeText": true
      },
      "window": {
        "startDragging": true,
        "close": true,
        "minimize": true
      },
      "notification": {
        "all": true
      }
    },
    "windows": [
      {
        "title": "NymConnect",
        "width": 240,
<<<<<<< HEAD
        "height": 575,
=======
        "height": 675,
>>>>>>> b9fed9f4
        "resizable": false,
        "decorations": false,
        "transparent": true
      }
    ],
    "security": {
      "csp": "default-src blob: data: filesystem: ws: wss: http: https: tauri: 'unsafe-eval' 'unsafe-inline' 'self' img-src: 'self'"
    }
  }
}<|MERGE_RESOLUTION|>--- conflicted
+++ resolved
@@ -68,11 +68,7 @@
       {
         "title": "NymConnect",
         "width": 240,
-<<<<<<< HEAD
-        "height": 575,
-=======
         "height": 675,
->>>>>>> b9fed9f4
         "resizable": false,
         "decorations": false,
         "transparent": true

--- conflicted
+++ resolved
@@ -7,21 +7,13 @@
 use crate::node::packet_delayforwarder::PacketDelayForwardSender;
 use crate::node::TaskClient;
 use futures::StreamExt;
-<<<<<<< HEAD
 use tracing::{error, info, trace, debug, warn};
 use tracing::*;
-use nymsphinx::forwarding::packet::MixPacket;
-use nymsphinx::params::PacketSize;
-use nymsphinx::framing::codec::SphinxCodec;
-use nymsphinx::framing::packet::FramedSphinxPacket;
-use nymsphinx::Delay as SphinxDelay;
-=======
-use log::{error, info};
 use nym_sphinx::forwarding::packet::MixPacket;
+use nym_sphinx::params::PacketSize;
 use nym_sphinx::framing::codec::SphinxCodec;
 use nym_sphinx::framing::packet::FramedSphinxPacket;
 use nym_sphinx::Delay as SphinxDelay;
->>>>>>> 6d44fe81
 use std::net::SocketAddr;
 use tokio::net::TcpStream;
 use tokio::time::Instant;
@@ -96,7 +88,7 @@
             tokio::select! {
                 biased;
                 _ = shutdown.recv() => {
-                    log::trace!("ConnectionHandler: received shutdown");
+                    trace!("ConnectionHandler: received shutdown");
                 }
                 Some(framed_sphinx_packet) = framed_conn.next() => {
                     match framed_sphinx_packet {
@@ -121,12 +113,6 @@
                         }
                     }
                 },
-<<<<<<< HEAD
-                _ = shutdown.recv() => {
-                    trace!("ConnectionHandler: received shutdown");
-                }
-=======
->>>>>>> 6d44fe81
             }
         }
 

--- conflicted
+++ resolved
@@ -108,23 +108,6 @@
             log::warn!("there don't seem to be any mixnodes on the network!")
         }
 
-<<<<<<< HEAD
-        // Reward all the nodes in the still current, soon to be previous rewarded set
-        // log::info!("Rewarding the current rewarded set...");
-        // if let Err(err) = self.reward_current_rewarded_set(interval).await {
-        //     log::error!("FAILED to reward rewarded set - {err}");
-        //     // since we haven't advanced the epoch yet, we will attempt to reward those nodes again
-        //     // next time we enter this function (i.e. within 2min or so)
-        //     //
-        //     // TODO: deal with the following edge case:
-        //     // - the nym api REWARDS all mixnodes
-        //     // - then crashes before advancing epoch
-        //     // - upon restart it will attempt (and fail) to re-reward the mixnodes
-        //     return Err(err);
-        // } else {
-        //     log::info!("Rewarded current rewarded set... SUCCESS");
-        // }
-=======
         let epoch_status = self.nyxd_client.get_current_epoch_status().await?;
         if !epoch_status.is_in_progress() {
             if epoch_status.being_advanced_by.as_str()
@@ -142,11 +125,10 @@
                 return Ok(());
             }
         }
->>>>>>> 2878e9be
 
         // Reward all the nodes in the still current, soon to be previous rewarded set
-        log::info!("Rewarding the current rewarded set...");
-        self.reward_current_rewarded_set(interval).await?;
+        //log::info!("Rewarding the current rewarded set...");
+        //self.reward_current_rewarded_set(interval).await?;
 
         // note: those operations don't really have to be atomic, so it's fine to send them
         // as separate transactions

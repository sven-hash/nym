--- conflicted
+++ resolved
@@ -4,10 +4,7 @@
 #![warn(clippy::expect_used)]
 #![warn(clippy::unwrap_used)]
 
-<<<<<<< HEAD
-=======
 pub mod dealings;
->>>>>>> d1df407b
 pub mod events;
 pub mod types;
 

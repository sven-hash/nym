--- conflicted
+++ resolved
@@ -192,10 +192,6 @@
 // Since these are lazily constructed, we can afford to switch some of them to stronger types in the
 // future. If we do this, and also get rid of the references we could potentially unify with
 // `NetworkDetails`.
-<<<<<<< HEAD
-#[derive(Debug)]
-=======
->>>>>>> 1847c8fe
 pub struct DefaultNetworkDetails {
     bech32_prefix: &'static str,
     mix_denom: DenomDetails,
@@ -205,13 +201,9 @@
     bandwidth_claim_contract_address: &'static str,
     coconut_bandwidth_contract_address: &'static str,
     multisig_contract_address: &'static str,
-<<<<<<< HEAD
-    rewarding_validator_address: &'static str,
-=======
     #[allow(dead_code)]
     rewarding_validator_address: &'static str,
     statistics_service_url: &'static str,
->>>>>>> 1847c8fe
     validators: Vec<ValidatorDetails>,
 }
 
@@ -225,10 +217,7 @@
     coconut_bandwidth_contract_address: mainnet::COCONUT_BANDWIDTH_CONTRACT_ADDRESS,
     multisig_contract_address: mainnet::MULTISIG_CONTRACT_ADDRESS,
     rewarding_validator_address: mainnet::REWARDING_VALIDATOR_ADDRESS,
-<<<<<<< HEAD
-=======
     statistics_service_url: mainnet::STATISTICS_SERVICE_DOMAIN_ADDRESS,
->>>>>>> 1847c8fe
     validators: mainnet::validators(),
 });
 
@@ -242,10 +231,7 @@
     coconut_bandwidth_contract_address: sandbox::COCONUT_BANDWIDTH_CONTRACT_ADDRESS,
     multisig_contract_address: sandbox::MULTISIG_CONTRACT_ADDRESS,
     rewarding_validator_address: sandbox::REWARDING_VALIDATOR_ADDRESS,
-<<<<<<< HEAD
-=======
     statistics_service_url: sandbox::STATISTICS_SERVICE_DOMAIN_ADDRESS,
->>>>>>> 1847c8fe
     validators: sandbox::validators(),
 });
 
@@ -281,11 +267,7 @@
     }
 }
 
-<<<<<<< HEAD
-#[derive(Debug, Serialize, Deserialize, Clone, PartialEq, Eq)]
-=======
-#[derive(Clone, Debug, Deserialize, Eq, Hash, PartialEq, Serialize)]
->>>>>>> 1847c8fe
+#[derive(Debug, Serialize, Deserialize, Hash, Clone, PartialEq, Eq)]
 pub struct DenomDetailsOwned {
     pub base: String,
     pub display: String,
@@ -303,9 +285,6 @@
     }
 }
 
-<<<<<<< HEAD
-#[derive(Debug, Serialize, Deserialize, Clone, PartialEq, Eq)]
-=======
 impl DenomDetailsOwned {
     pub fn base_only(base: String) -> Self {
         DenomDetailsOwned {
@@ -317,7 +296,6 @@
 }
 
 #[derive(Clone, Debug, Deserialize, Eq, Hash, PartialEq, Serialize)]
->>>>>>> 1847c8fe
 pub struct ValidatorDetails {
     // it is assumed those values are always valid since they're being provided in our defaults file
     pub nymd_url: String,

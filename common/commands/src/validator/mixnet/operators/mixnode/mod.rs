// Copyright 2021 - Nym Technologies SA <contact@nymtech.net>
// SPDX-License-Identifier: Apache-2.0

use clap::{Args, Subcommand};

pub mod bond_mixnode;
pub mod keys;
pub mod mixnode_bonding_sign_payload;
pub mod rewards;
pub mod settings;
pub mod unbond_mixnode;
pub mod vesting_bond_mixnode;
pub mod vesting_unbond_mixnode;

#[derive(Debug, Args)]
#[clap(args_conflicts_with_subcommands = true, subcommand_required = true)]
pub struct MixnetOperatorsMixnode {
    #[clap(subcommand)]
    pub command: MixnetOperatorsMixnodeCommands,
}

#[derive(Debug, Subcommand)]
pub enum MixnetOperatorsMixnodeCommands {
    /// Operations for mixnode keys
    Keys(keys::MixnetOperatorsMixnodeKeys),
    /// Manage your mixnode operator rewards
    Rewards(rewards::MixnetOperatorsMixnodeRewards),
    /// Manage your mixnode settings stored in the directory
    Settings(settings::MixnetOperatorsMixnodeSettings),
    /// Bond to a mixnode
    Bond(bond_mixnode::Args),
    /// Unbond from a mixnode
    Unbond(unbond_mixnode::Args),
    /// Bond to a mixnode with locked tokens
    BondVesting(vesting_bond_mixnode::Args),
<<<<<<< HEAD
    /// Unbond from a mixnode (when originally using locked tokens)
    UnbondVesting(vesting_unbond_mixnode::Args),
=======
    /// Unbound from a mixnode (when originally using locked tokens)
    UnboundVesting(vesting_unbond_mixnode::Args),
    /// Create base58-encoded payload required for producing valid bonding signature.
    CreateMixnodeBondingSignPayload(mixnode_bonding_sign_payload::Args),
>>>>>>> 7ff043d8
}<|MERGE_RESOLUTION|>--- conflicted
+++ resolved
@@ -33,13 +33,8 @@
     Unbond(unbond_mixnode::Args),
     /// Bond to a mixnode with locked tokens
     BondVesting(vesting_bond_mixnode::Args),
-<<<<<<< HEAD
-    /// Unbond from a mixnode (when originally using locked tokens)
-    UnbondVesting(vesting_unbond_mixnode::Args),
-=======
     /// Unbound from a mixnode (when originally using locked tokens)
     UnboundVesting(vesting_unbond_mixnode::Args),
     /// Create base58-encoded payload required for producing valid bonding signature.
     CreateMixnodeBondingSignPayload(mixnode_bonding_sign_payload::Args),
->>>>>>> 7ff043d8
 }
// Copyright 2021 - Nym Technologies SA <contact@nymtech.net>
// SPDX-License-Identifier: Apache-2.0

use crate::FRAG_ID_LEN;
use nym_sphinx_types::header::HEADER_SIZE;
use nym_sphinx_types::PAYLOAD_OVERHEAD_SIZE;
use std::convert::TryFrom;
use std::str::FromStr;
use thiserror::Error;

// it's up to the smart people to figure those values out : )
const REGULAR_PACKET_SIZE: usize = HEADER_SIZE + PAYLOAD_OVERHEAD_SIZE + 2 * 1024;
// TODO: even though we have 16B IV, is having just 5B (FRAG_ID_LEN) of the ID possibly insecure?

// TODO: I'm not entirely sure if we can easily extract `<AckEncryptionAlgorithm as NewStreamCipher>::NonceSize`
// into a const usize before relevant stuff is stabilised in rust...
const ACK_IV_SIZE: usize = 16;

const ACK_PACKET_SIZE: usize = HEADER_SIZE + PAYLOAD_OVERHEAD_SIZE + ACK_IV_SIZE + FRAG_ID_LEN;
const EXTENDED_PACKET_SIZE_8: usize = HEADER_SIZE + PAYLOAD_OVERHEAD_SIZE + 8 * 1024;
const EXTENDED_PACKET_SIZE_16: usize = HEADER_SIZE + PAYLOAD_OVERHEAD_SIZE + 16 * 1024;
const EXTENDED_PACKET_SIZE_32: usize = HEADER_SIZE + PAYLOAD_OVERHEAD_SIZE + 32 * 1024;
<<<<<<< HEAD

=======
>>>>>>> 6d44fe81
const EXTENDED_PACKET_SIZE_10: usize = HEADER_SIZE + PAYLOAD_OVERHEAD_SIZE + 10 * 1024;
const EXTENDED_PACKET_SIZE_15: usize = HEADER_SIZE + PAYLOAD_OVERHEAD_SIZE + 15 * 1024;
const EXTENDED_PACKET_SIZE_20: usize = HEADER_SIZE + PAYLOAD_OVERHEAD_SIZE + 20 * 1024;
const EXTENDED_PACKET_SIZE_25: usize = HEADER_SIZE + PAYLOAD_OVERHEAD_SIZE + 25 * 1024;
const EXTENDED_PACKET_SIZE_50: usize = HEADER_SIZE + PAYLOAD_OVERHEAD_SIZE + 50 * 1024;
const EXTENDED_PACKET_SIZE_100: usize = HEADER_SIZE + PAYLOAD_OVERHEAD_SIZE + 100 * 1024;
const EXTENDED_PACKET_SIZE_150: usize = HEADER_SIZE + PAYLOAD_OVERHEAD_SIZE + 150 * 1024;
const EXTENDED_PACKET_SIZE_200: usize = HEADER_SIZE + PAYLOAD_OVERHEAD_SIZE + 200 * 1024;
const EXTENDED_PACKET_SIZE_250: usize = HEADER_SIZE + PAYLOAD_OVERHEAD_SIZE + 250 * 1024;
const EXTENDED_PACKET_SIZE_500: usize = HEADER_SIZE + PAYLOAD_OVERHEAD_SIZE + 500 * 1024;

<<<<<<< HEAD
#[derive(Debug)]
pub struct InvalidPacketSize;

#[derive(Debug)]
pub struct InvalidExtendedPacketSize;
=======
#[derive(Debug, Error)]
pub enum InvalidPacketSize {
    #[error("{received} is not a valid packet size tag")]
    UnknownPacketTag { received: u8 },

    #[error("{received} is not a valid extended packet size variant")]
    UnknownExtendedPacketVariant { received: String },

    #[error("{received} does not correspond with any known packet size")]
    UnknownPacketSize { received: usize },
}
>>>>>>> 6d44fe81

#[repr(u8)]
#[derive(Clone, Copy, Debug, PartialEq, Eq, Default)]
pub enum PacketSize {
    // for example instant messaging use case
    #[default]
    RegularPacket = 1,

    // for sending SURB-ACKs
    AckPacket = 2,

    // for example for streaming fast and furious in uncompressed 10bit 4K HDR quality
    ExtendedPacket32 = 3,

    // for example for streaming fast and furious in heavily compressed lossy RealPlayer quality
    ExtendedPacket8 = 4,

    // for example for streaming fast and furious in compressed XviD quality
    ExtendedPacket16 = 5,

    ExtendedPacket10 = 6,
    ExtendedPacket15 = 7,
    ExtendedPacket20 = 8,

    ExtendedPacket25 = 9,
    ExtendedPacket50 = 10,
    ExtendedPacket100 = 11,
    ExtendedPacket150 = 12,
    ExtendedPacket200 = 13,
    ExtendedPacket250 = 14,
    ExtendedPacket500 = 15,
}

impl FromStr for PacketSize {
    type Err = InvalidPacketSize;

    fn from_str(s: &str) -> Result<Self, Self::Err> {
        match s {
            "regular" => Ok(Self::RegularPacket),
            "ack" => Ok(Self::AckPacket),
            "extended8" => Ok(Self::ExtendedPacket8),
            "extended16" => Ok(Self::ExtendedPacket16),
            "extended32" => Ok(Self::ExtendedPacket32),
            "extended10" => Ok(Self::ExtendedPacket10),
            "extended15" => Ok(Self::ExtendedPacket15),
            "extended20" => Ok(Self::ExtendedPacket20),
            "extended25" => Ok(Self::ExtendedPacket25),
            "extended50" => Ok(Self::ExtendedPacket50),
            "extended100" => Ok(Self::ExtendedPacket100),
            "extended150" => Ok(Self::ExtendedPacket150),
            "extended200" => Ok(Self::ExtendedPacket200),
            "extended250" => Ok(Self::ExtendedPacket250),
            "extended500" => Ok(Self::ExtendedPacket500),
<<<<<<< HEAD
            _ => Err(InvalidPacketSize),
=======
            s => Err(InvalidPacketSize::UnknownExtendedPacketVariant {
                received: s.to_string(),
            }),
>>>>>>> 6d44fe81
        }
    }
}

impl TryFrom<u8> for PacketSize {
    type Error = InvalidPacketSize;

    fn try_from(value: u8) -> Result<Self, Self::Error> {
        match value {
            _ if value == (PacketSize::RegularPacket as u8) => Ok(Self::RegularPacket),
            _ if value == (PacketSize::AckPacket as u8) => Ok(Self::AckPacket),
            _ if value == (PacketSize::ExtendedPacket8 as u8) => Ok(Self::ExtendedPacket8),
            _ if value == (PacketSize::ExtendedPacket16 as u8) => Ok(Self::ExtendedPacket16),
            _ if value == (PacketSize::ExtendedPacket32 as u8) => Ok(Self::ExtendedPacket32),
            _ if value == (PacketSize::ExtendedPacket10 as u8) => Ok(Self::ExtendedPacket10),
            _ if value == (PacketSize::ExtendedPacket15 as u8) => Ok(Self::ExtendedPacket15),
            _ if value == (PacketSize::ExtendedPacket20 as u8) => Ok(Self::ExtendedPacket20),
            _ if value == (PacketSize::ExtendedPacket25 as u8) => Ok(Self::ExtendedPacket25),
            _ if value == (PacketSize::ExtendedPacket50 as u8) => Ok(Self::ExtendedPacket50),
            _ if value == (PacketSize::ExtendedPacket100 as u8) => Ok(Self::ExtendedPacket100),
            _ if value == (PacketSize::ExtendedPacket150 as u8) => Ok(Self::ExtendedPacket150),
            _ if value == (PacketSize::ExtendedPacket200 as u8) => Ok(Self::ExtendedPacket200),
            _ if value == (PacketSize::ExtendedPacket250 as u8) => Ok(Self::ExtendedPacket250),
            _ if value == (PacketSize::ExtendedPacket500 as u8) => Ok(Self::ExtendedPacket500),
<<<<<<< HEAD
            _ => Err(InvalidPacketSize),
=======
            v => Err(InvalidPacketSize::UnknownPacketTag { received: v }),
>>>>>>> 6d44fe81
        }
    }
}

impl PacketSize {
    pub fn size(self) -> usize {
        match self {
            PacketSize::RegularPacket => REGULAR_PACKET_SIZE,
            PacketSize::AckPacket => ACK_PACKET_SIZE,
            PacketSize::ExtendedPacket8 => EXTENDED_PACKET_SIZE_8,
            PacketSize::ExtendedPacket16 => EXTENDED_PACKET_SIZE_16,
            PacketSize::ExtendedPacket32 => EXTENDED_PACKET_SIZE_32,
            PacketSize::ExtendedPacket10 => EXTENDED_PACKET_SIZE_10,
            PacketSize::ExtendedPacket15 => EXTENDED_PACKET_SIZE_15,
            PacketSize::ExtendedPacket20 => EXTENDED_PACKET_SIZE_20,
            PacketSize::ExtendedPacket25 => EXTENDED_PACKET_SIZE_25,
            PacketSize::ExtendedPacket50 => EXTENDED_PACKET_SIZE_50,
            PacketSize::ExtendedPacket100 => EXTENDED_PACKET_SIZE_100,
            PacketSize::ExtendedPacket150 => EXTENDED_PACKET_SIZE_150,
            PacketSize::ExtendedPacket200 => EXTENDED_PACKET_SIZE_200,
            PacketSize::ExtendedPacket250 => EXTENDED_PACKET_SIZE_250,
            PacketSize::ExtendedPacket500 => EXTENDED_PACKET_SIZE_500,
        }
    }

    pub fn plaintext_size(self) -> usize {
        self.size() - HEADER_SIZE - PAYLOAD_OVERHEAD_SIZE
    }

    pub fn payload_size(self) -> usize {
        self.size() - HEADER_SIZE
    }

    pub fn get_type(size: usize) -> Result<Self, InvalidPacketSize> {
        if PacketSize::RegularPacket.size() == size {
            Ok(PacketSize::RegularPacket)
        } else if PacketSize::AckPacket.size() == size {
            Ok(PacketSize::AckPacket)
        } else if PacketSize::ExtendedPacket8.size() == size {
            Ok(PacketSize::ExtendedPacket8)
        } else if PacketSize::ExtendedPacket16.size() == size {
            Ok(PacketSize::ExtendedPacket16)
        } else if PacketSize::ExtendedPacket32.size() == size {
            Ok(PacketSize::ExtendedPacket32)
        } else if PacketSize::ExtendedPacket10.size() == size {
            Ok(PacketSize::ExtendedPacket10)
        } else if PacketSize::ExtendedPacket15.size() == size {
            Ok(PacketSize::ExtendedPacket15)
        } else if PacketSize::ExtendedPacket20.size() == size {
            Ok(PacketSize::ExtendedPacket20)
        } else if PacketSize::ExtendedPacket25.size() == size {
            Ok(PacketSize::ExtendedPacket25)
        } else if PacketSize::ExtendedPacket50.size() == size {
            Ok(PacketSize::ExtendedPacket50)
        } else if PacketSize::ExtendedPacket100.size() == size {
            Ok(PacketSize::ExtendedPacket100)
        } else if PacketSize::ExtendedPacket150.size() == size {
            Ok(PacketSize::ExtendedPacket150)
        } else if PacketSize::ExtendedPacket200.size() == size {
            Ok(PacketSize::ExtendedPacket200)
        } else if PacketSize::ExtendedPacket250.size() == size {
            Ok(PacketSize::ExtendedPacket250)
        } else if PacketSize::ExtendedPacket500.size() == size {
            Ok(PacketSize::ExtendedPacket500)
        } else {
            Err(InvalidPacketSize::UnknownPacketSize { received: size })
        }
    }

    pub fn is_extended_size(&self) -> bool {
        match self {
            PacketSize::RegularPacket | PacketSize::AckPacket => false,
            PacketSize::ExtendedPacket8
            | PacketSize::ExtendedPacket16
            | PacketSize::ExtendedPacket32
            | PacketSize::ExtendedPacket10
            | PacketSize::ExtendedPacket15
            | PacketSize::ExtendedPacket20
            | PacketSize::ExtendedPacket25
            | PacketSize::ExtendedPacket50
            | PacketSize::ExtendedPacket100
            | PacketSize::ExtendedPacket150
            | PacketSize::ExtendedPacket200
            | PacketSize::ExtendedPacket250
            | PacketSize::ExtendedPacket500 => true,
        }
    }

    pub fn as_extended_size(self) -> Option<Self> {
        if self.is_extended_size() {
            Some(self)
        } else {
            None
        }
    }
}

#[cfg(test)]
mod tests {
    use super::*;
    use crate::AckEncryptionAlgorithm;
    use nym_crypto::symmetric::stream_cipher::IvSizeUser;

    #[test]
    fn ack_iv_size_assertion() {
        let iv_size = AckEncryptionAlgorithm::iv_size();
        assert_eq!(iv_size, ACK_IV_SIZE);
    }
}
<|MERGE_RESOLUTION|>--- conflicted
+++ resolved
@@ -20,10 +20,6 @@
 const EXTENDED_PACKET_SIZE_8: usize = HEADER_SIZE + PAYLOAD_OVERHEAD_SIZE + 8 * 1024;
 const EXTENDED_PACKET_SIZE_16: usize = HEADER_SIZE + PAYLOAD_OVERHEAD_SIZE + 16 * 1024;
 const EXTENDED_PACKET_SIZE_32: usize = HEADER_SIZE + PAYLOAD_OVERHEAD_SIZE + 32 * 1024;
-<<<<<<< HEAD
-
-=======
->>>>>>> 6d44fe81
 const EXTENDED_PACKET_SIZE_10: usize = HEADER_SIZE + PAYLOAD_OVERHEAD_SIZE + 10 * 1024;
 const EXTENDED_PACKET_SIZE_15: usize = HEADER_SIZE + PAYLOAD_OVERHEAD_SIZE + 15 * 1024;
 const EXTENDED_PACKET_SIZE_20: usize = HEADER_SIZE + PAYLOAD_OVERHEAD_SIZE + 20 * 1024;
@@ -35,13 +31,6 @@
 const EXTENDED_PACKET_SIZE_250: usize = HEADER_SIZE + PAYLOAD_OVERHEAD_SIZE + 250 * 1024;
 const EXTENDED_PACKET_SIZE_500: usize = HEADER_SIZE + PAYLOAD_OVERHEAD_SIZE + 500 * 1024;
 
-<<<<<<< HEAD
-#[derive(Debug)]
-pub struct InvalidPacketSize;
-
-#[derive(Debug)]
-pub struct InvalidExtendedPacketSize;
-=======
 #[derive(Debug, Error)]
 pub enum InvalidPacketSize {
     #[error("{received} is not a valid packet size tag")]
@@ -53,7 +42,6 @@
     #[error("{received} does not correspond with any known packet size")]
     UnknownPacketSize { received: usize },
 }
->>>>>>> 6d44fe81
 
 #[repr(u8)]
 #[derive(Clone, Copy, Debug, PartialEq, Eq, Default)]
@@ -107,13 +95,9 @@
             "extended200" => Ok(Self::ExtendedPacket200),
             "extended250" => Ok(Self::ExtendedPacket250),
             "extended500" => Ok(Self::ExtendedPacket500),
-<<<<<<< HEAD
-            _ => Err(InvalidPacketSize),
-=======
             s => Err(InvalidPacketSize::UnknownExtendedPacketVariant {
                 received: s.to_string(),
             }),
->>>>>>> 6d44fe81
         }
     }
 }
@@ -138,11 +122,7 @@
             _ if value == (PacketSize::ExtendedPacket200 as u8) => Ok(Self::ExtendedPacket200),
             _ if value == (PacketSize::ExtendedPacket250 as u8) => Ok(Self::ExtendedPacket250),
             _ if value == (PacketSize::ExtendedPacket500 as u8) => Ok(Self::ExtendedPacket500),
-<<<<<<< HEAD
-            _ => Err(InvalidPacketSize),
-=======
             v => Err(InvalidPacketSize::UnknownPacketTag { received: v }),
->>>>>>> 6d44fe81
         }
     }
 }

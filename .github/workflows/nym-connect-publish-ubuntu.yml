--- conflicted
+++ resolved
@@ -24,16 +24,7 @@
         run: >
           sudo apt-get update &&
           sudo apt-get install -y webkit2gtk-4.0 libayatana-appindicator3-dev
-<<<<<<< HEAD
-=======
         continue-on-error: true
-      - name: Check the release tag starts with `nym-connect-`
-        if: startsWith(github.ref, 'refs/tags/nym-connect-') == false && github.event_name != 'workflow_dispatch'
-        uses: actions/github-script@v3
-        with:
-          script: |
-            core.setFailed('Release tag did not start with nym-connect-...')
->>>>>>> 95080c3e
 
       - name: Node v16
         uses: actions/setup-node@v3

{
  "name": "@nymproject/nym-wallet-app",
<<<<<<< HEAD
  "version": "1.1.5",
=======
  "version": "1.1.6",
>>>>>>> 273dc415
  "main": "index.js",
  "license": "MIT",
  "scripts": {
    "prewebpack:dev": "yarn --cwd .. build",
    "webpack:dev": "yarn webpack serve --config webpack.dev.js",
    "webpack:prod": "yarn webpack --progress --config webpack.prod.js",
    "tauri:dev": "yarn tauri dev",
    "tauri:build": "yarn tauri build",
    "tsc": "tsc --noEmit true",
    "tsc:watch": "tsc --noEmit true --watch",
    "dev": "run-p tauri:dev webpack:dev",
    "prebuild": "yarn --cwd .. build",
    "build": "run-s webpack:prod tauri:build",
    "lint": "eslint src",
    "lint:fix": "eslint src --fix",
    "prestorybook": "yarn --cwd .. build",
    "storybook": "start-storybook -p 6006",
    "storybook:build": "build-storybook"
  },
  "dependencies": {
    "@emotion/react": "^11.7.0",
    "@emotion/styled": "^11.6.0",
    "@hookform/resolvers": "^2.8.0",
    "@mui/icons-material": "^5.2.0",
    "@mui/material": "^5.2.2",
    "@mui/styles": "^5.2.2",
    "@mui/utils": "^5.7.0",
    "@nymproject/mui-theme": "^1.0.0",
    "@nymproject/react": "^1.0.0",
    "@nymproject/types": "^1.0.0",
    "@storybook/react": "^6.5.8",
    "@tauri-apps/api": "^1.2.0",
    "@tauri-apps/tauri-forage": "^1.0.0-beta.2",
    "big.js": "^6.2.1",
    "bs58": "^4.0.1",
    "clsx": "^1.1.1",
    "date-fns": "^2.28.0",
    "lodash": "^4.17.21",
    "notistack": "^2.0.3",
    "npm-run-all": "^4.1.5",
    "qrcode.react": "^1.0.1",
    "react": "^17.0.2",
    "react-dom": "^17.0.2",
    "react-error-boundary": "^3.1.3",
    "react-hook-form": "^7.14.2",
    "react-router-dom": "6",
    "recharts": "^2.1.13",
    "semver": "^6.3.0",
    "string-to-color": "^2.2.2",
    "use-clipboard-copy": "^0.2.0",
    "uuid": "^8.3.2",
    "yup": "^0.32.9"
  },
  "devDependencies": {
    "@babel/core": "^7.15.0",
    "@babel/plugin-transform-async-to-generator": "^7.14.5",
    "@babel/preset-env": "^7.15.0",
    "@babel/preset-react": "^7.14.5",
    "@babel/preset-typescript": "^7.15.0",
    "@nymproject/eslint-config-react-typescript": "^1.0.0",
    "@pmmmwh/react-refresh-webpack-plugin": "^0.5.4",
    "@storybook/react": "^6.5.8",
    "@svgr/webpack": "^6.1.1",
    "@tauri-apps/cli": "^1.0.5",
    "@testing-library/jest-dom": "^5.14.1",
    "@testing-library/react": "^12.0.0",
    "@types/big.js": "^6.1.6",
    "@types/bs58": "^4.0.1",
    "@types/jest": "^27.0.1",
    "@types/node": "^16.7.13",
    "@types/qrcode.react": "^1.0.2",
    "@types/react": "^17.0.34",
    "@types/react-dom": "^17.0.9",
    "@types/semver": "^7.3.8",
    "@types/uuid": "^8.3.4",
    "@typescript-eslint/eslint-plugin": "^5.13.0",
    "@typescript-eslint/parser": "^5.13.0",
    "babel-loader": "^8.2.2",
    "babel-plugin-root-import": "^6.6.0",
    "clean-webpack-plugin": "^4.0.0",
    "css-loader": "^6.2.0",
    "css-minimizer-webpack-plugin": "^3.0.2",
    "dotenv-webpack": "^7.0.3",
    "eslint": "^8.10.0",
    "eslint-config-airbnb": "^19.0.4",
    "eslint-config-airbnb-typescript": "^16.1.0",
    "eslint-config-prettier": "^8.5.0",
    "eslint-import-resolver-root-import": "^1.0.4",
    "eslint-plugin-import": "^2.25.4",
    "eslint-plugin-jest": "^26.1.1",
    "eslint-plugin-jsx-a11y": "^6.5.1",
    "eslint-plugin-prettier": "^4.0.0",
    "eslint-plugin-react": "^7.29.2",
    "eslint-plugin-react-hooks": "^4.3.0",
    "eslint-plugin-storybook": "^0.5.12",
    "favicons": "^7.0.2",
    "favicons-webpack-plugin": "^5.0.2",
    "file-loader": "^6.2.0",
    "fork-ts-checker-webpack-plugin": "^7.2.1",
    "html-webpack-plugin": "^5.3.2",
    "jest": "^27.1.0",
    "mini-css-extract-plugin": "^2.2.2",
    "npm-run-all": "^4.1.5",
    "prettier": "2.3.2",
    "react-refresh": "^0.10.0",
    "react-refresh-typescript": "^2.0.2",
    "style-loader": "^3.2.1",
    "thread-loader": "^3.0.4",
    "ts-jest": "^27.0.5",
    "ts-loader": "^9.2.5",
    "tsconfig-paths-webpack-plugin": "^3.5.2",
    "typescript": "^4.6.2",
    "url-loader": "^4.1.1",
    "webpack": "^5.64.3",
    "webpack-cli": "^4.8.0",
    "webpack-dev-server": "^4.5.0",
    "webpack-favicons": "^1.3.8",
    "webpack-merge": "^5.8.0"
  }
}<|MERGE_RESOLUTION|>--- conflicted
+++ resolved
@@ -1,10 +1,6 @@
 {
   "name": "@nymproject/nym-wallet-app",
-<<<<<<< HEAD
-  "version": "1.1.5",
-=======
   "version": "1.1.6",
->>>>>>> 273dc415
   "main": "index.js",
   "license": "MIT",
   "scripts": {

--- conflicted
+++ resolved
@@ -5,52 +5,11 @@
 
 use tokio::sync::RwLock;
 
-<<<<<<< HEAD
 use nym_wallet_types::network::Network as WalletNetwork;
 use nym_wallet_types::network_config::{Validator, ValidatorUrl, ValidatorUrls};
 
 use crate::error::BackendError;
 use crate::state::State;
-=======
-// When the UI queries validator urls we use this type
-#[cfg_attr(test, derive(ts_rs::TS))]
-#[cfg_attr(test, ts(export, export_to = "../src/types/rust/validatorurls.ts"))]
-#[derive(Debug, Serialize, Deserialize)]
-pub struct ValidatorUrls {
-    pub urls: Vec<ValidatorUrl>,
-}
-
-#[cfg_attr(test, derive(ts_rs::TS))]
-#[cfg_attr(test, ts(export, export_to = "../src/types/rust/validatorurl.ts"))]
-#[derive(Debug, Serialize, Deserialize)]
-pub struct ValidatorUrl {
-    pub url: String,
-    pub name: Option<String>,
-}
-
-// The type used when adding or removing validators, effectively the input.
-// NOTE: we should consider if we want to split this up
-#[cfg_attr(test, derive(ts_rs::TS))]
-#[cfg_attr(test, ts(export, export_to = "../src/types/rust/validatorurls.ts"))]
-#[derive(Debug, Serialize, Deserialize)]
-pub struct Validator {
-    pub nymd_url: String,
-    pub nymd_name: Option<String>,
-    pub api_url: Option<String>,
-}
-
-impl fmt::Display for Validator {
-    fn fmt(&self, f: &mut fmt::Formatter<'_>) -> fmt::Result {
-        let nymd_url = format!("nymd_url: {}", self.nymd_url);
-        let api_url = self
-            .api_url
-            .as_ref()
-            .map(|api_url| format!(", api_url: {}", api_url))
-            .unwrap_or_default();
-        write!(f, "{nymd_url}{api_url}")
-    }
-}
->>>>>>> 241f0cf9
 
 #[tauri::command]
 pub async fn get_validator_nymd_urls(

// Copyright 2022 - Nym Technologies SA <contact@nymtech.net>
// SPDX-License-Identifier: Apache-2.0

use crate::error::BackendError;
<<<<<<< HEAD
use crate::operations::simulate::{FeeDetails, SimulateResult};
use crate::WalletState;
=======
use crate::nymd_client;
use crate::simulate::{FeeDetails, SimulateResult};
use crate::State;
>>>>>>> fbdf31b8
use mixnet_contract_common::IdentityKey;
use mixnet_contract_common::{Gateway, MixNode};
use nym_types::currency::DecCoin;
use vesting_contract_common::ExecuteMsg;

#[tauri::command]
pub async fn simulate_vesting_bond_gateway(
    gateway: Gateway,
    pledge: DecCoin,
    owner_signature: String,
    state: tauri::State<'_, WalletState>,
) -> Result<FeeDetails, BackendError> {
    let guard = state.read().await;
    let pledge = guard.attempt_convert_to_base_coin(pledge)?;

    let client = guard.current_client()?;
    let vesting_contract = client.nymd.vesting_contract_address();
    let gas_price = client.nymd.gas_price().clone();

    let msg = client.nymd.wrap_contract_execute_message(
        vesting_contract,
        &ExecuteMsg::BondGateway {
            gateway,
            owner_signature,
            amount: pledge.into(),
        },
        vec![],
    )?;

    let result = client.nymd.simulate(vec![msg]).await?;
    guard.create_detailed_fee(SimulateResult::new(result.gas_info, gas_price))
}

#[tauri::command]
pub async fn simulate_vesting_unbond_gateway(
    state: tauri::State<'_, WalletState>,
) -> Result<FeeDetails, BackendError> {
    let guard = state.read().await;

    let client = guard.current_client()?;
    let vesting_contract = client.nymd.vesting_contract_address();
    let gas_price = client.nymd.gas_price().clone();

    let msg = client.nymd.wrap_contract_execute_message(
        vesting_contract,
        &ExecuteMsg::UnbondGateway {},
        vec![],
    )?;

    let result = client.nymd.simulate(vec![msg]).await?;
    guard.create_detailed_fee(SimulateResult::new(result.gas_info, gas_price))
}

#[tauri::command]
pub async fn simulate_vesting_bond_mixnode(
    mixnode: MixNode,
    owner_signature: String,
    pledge: DecCoin,
    state: tauri::State<'_, WalletState>,
) -> Result<FeeDetails, BackendError> {
    let guard = state.read().await;
    let pledge = guard.attempt_convert_to_base_coin(pledge)?;

    let client = guard.current_client()?;
    let vesting_contract = client.nymd.vesting_contract_address();
    let gas_price = client.nymd.gas_price().clone();

    let msg = client.nymd.wrap_contract_execute_message(
        vesting_contract,
        &ExecuteMsg::BondMixnode {
            mix_node: mixnode,
            owner_signature,
            amount: pledge.into(),
        },
        vec![],
    )?;

    let result = client.nymd.simulate(vec![msg]).await?;
    guard.create_detailed_fee(SimulateResult::new(result.gas_info, gas_price))
}

#[tauri::command]
pub async fn simulate_vesting_unbond_mixnode(
    state: tauri::State<'_, WalletState>,
) -> Result<FeeDetails, BackendError> {
    let guard = state.read().await;

    let client = guard.current_client()?;
    let vesting_contract = client.nymd.vesting_contract_address();
    let gas_price = client.nymd.gas_price().clone();

    let msg = client.nymd.wrap_contract_execute_message(
        vesting_contract,
        &ExecuteMsg::UnbondMixnode {},
        vec![],
    )?;

    let result = client.nymd.simulate(vec![msg]).await?;
    guard.create_detailed_fee(SimulateResult::new(result.gas_info, gas_price))
}

#[tauri::command]
pub async fn simulate_vesting_update_mixnode(
    profit_margin_percent: u8,
    state: tauri::State<'_, WalletState>,
) -> Result<FeeDetails, BackendError> {
    let guard = state.read().await;

    let client = guard.current_client()?;
    let vesting_contract = client.nymd.vesting_contract_address();
    let gas_price = client.nymd.gas_price().clone();

    let msg = client.nymd.wrap_contract_execute_message(
        vesting_contract,
        &ExecuteMsg::UpdateMixnodeConfig {
            profit_margin_percent,
        },
        vec![],
    )?;

    let result = client.nymd.simulate(vec![msg]).await?;
    guard.create_detailed_fee(SimulateResult::new(result.gas_info, gas_price))
}

#[tauri::command]
pub async fn simulate_withdraw_vested_coins(
    amount: DecCoin,
    state: tauri::State<'_, WalletState>,
) -> Result<FeeDetails, BackendError> {
    let guard = state.read().await;
    let amount = guard.attempt_convert_to_base_coin(amount)?.into();

    let client = guard.current_client()?;
    let vesting_contract = client.nymd.vesting_contract_address();
    let gas_price = client.nymd.gas_price().clone();

    let msg = client.nymd.wrap_contract_execute_message(
        vesting_contract,
        &ExecuteMsg::WithdrawVestedCoins { amount },
        vec![],
    )?;

    let result = client.nymd.simulate(vec![msg]).await?;
<<<<<<< HEAD
    guard.create_detailed_fee(SimulateResult::new(result.gas_info, gas_price))
=======
    Ok(SimulateResult::new(result.gas_info, gas_price).detailed_fee())
>>>>>>> fbdf31b8
}

#[tauri::command]
pub async fn simulate_vesting_claim_operator_reward(
<<<<<<< HEAD
    state: tauri::State<'_, WalletState>,
) -> Result<FeeDetails, BackendError> {
    let guard = state.read().await;
    let client = guard.current_client()?;

    let result = client
        .nymd
        .simulate_vesting_claim_operator_reward(None)
        .await?;
    let gas_price = client.nymd.gas_price().clone();
    guard.create_detailed_fee(SimulateResult::new(result.gas_info, gas_price))
=======
    state: tauri::State<'_, Arc<RwLock<State>>>,
) -> Result<FeeDetails, BackendError> {
    let result = nymd_client!(state)
        .simulate_vesting_claim_operator_reward(None)
        .await?;
    let gas_price = nymd_client!(state).gas_price().clone();
    Ok(SimulateResult::new(result.gas_info, gas_price).detailed_fee())
>>>>>>> fbdf31b8
}

#[tauri::command]
pub async fn simulate_vesting_compound_operator_reward(
<<<<<<< HEAD
    state: tauri::State<'_, WalletState>,
) -> Result<FeeDetails, BackendError> {
    let guard = state.read().await;
    let client = guard.current_client()?;

    let result = client
        .nymd
        .simulate_vesting_compound_operator_reward(None)
        .await?;
    let gas_price = client.nymd.gas_price().clone();
    guard.create_detailed_fee(SimulateResult::new(result.gas_info, gas_price))
=======
    state: tauri::State<'_, Arc<RwLock<State>>>,
) -> Result<FeeDetails, BackendError> {
    let result = nymd_client!(state)
        .simulate_vesting_compound_operator_reward(None)
        .await?;
    let gas_price = nymd_client!(state).gas_price().clone();
    Ok(SimulateResult::new(result.gas_info, gas_price).detailed_fee())
>>>>>>> fbdf31b8
}

#[tauri::command]
pub async fn simulate_vesting_claim_delegator_reward(
    mix_identity: IdentityKey,
<<<<<<< HEAD
    state: tauri::State<'_, WalletState>,
) -> Result<FeeDetails, BackendError> {
    let guard = state.read().await;
    let client = guard.current_client()?;

    let result = client
        .nymd
        .simulate_vesting_claim_delegator_reward(mix_identity, None)
        .await?;
    let gas_price = client.nymd.gas_price().clone();
    guard.create_detailed_fee(SimulateResult::new(result.gas_info, gas_price))
=======
    state: tauri::State<'_, Arc<RwLock<State>>>,
) -> Result<FeeDetails, BackendError> {
    let result = nymd_client!(state)
        .simulate_vesting_claim_delegator_reward(mix_identity, None)
        .await?;
    let gas_price = nymd_client!(state).gas_price().clone();
    Ok(SimulateResult::new(result.gas_info, gas_price).detailed_fee())
>>>>>>> fbdf31b8
}

#[tauri::command]
pub async fn simulate_vesting_compound_delegator_reward(
    mix_identity: IdentityKey,
<<<<<<< HEAD
    state: tauri::State<'_, WalletState>,
) -> Result<FeeDetails, BackendError> {
    let guard = state.read().await;
    let client = guard.current_client()?;

    let result = client
        .nymd
        .simulate_vesting_compound_delegator_reward(mix_identity, None)
        .await?;
    let gas_price = client.nymd.gas_price().clone();
    guard.create_detailed_fee(SimulateResult::new(result.gas_info, gas_price))
=======
    state: tauri::State<'_, Arc<RwLock<State>>>,
) -> Result<FeeDetails, BackendError> {
    let result = nymd_client!(state)
        .simulate_vesting_compound_delegator_reward(mix_identity, None)
        .await?;
    let gas_price = nymd_client!(state).gas_price().clone();
    Ok(SimulateResult::new(result.gas_info, gas_price).detailed_fee())
>>>>>>> fbdf31b8
}<|MERGE_RESOLUTION|>--- conflicted
+++ resolved
@@ -2,14 +2,10 @@
 // SPDX-License-Identifier: Apache-2.0
 
 use crate::error::BackendError;
-<<<<<<< HEAD
+use crate::nymd_client;
 use crate::operations::simulate::{FeeDetails, SimulateResult};
 use crate::WalletState;
-=======
-use crate::nymd_client;
-use crate::simulate::{FeeDetails, SimulateResult};
-use crate::State;
->>>>>>> fbdf31b8
+use mixnet_contract_common::IdentityKey;
 use mixnet_contract_common::IdentityKey;
 use mixnet_contract_common::{Gateway, MixNode};
 use nym_types::currency::DecCoin;
@@ -153,16 +149,11 @@
     )?;
 
     let result = client.nymd.simulate(vec![msg]).await?;
-<<<<<<< HEAD
-    guard.create_detailed_fee(SimulateResult::new(result.gas_info, gas_price))
-=======
-    Ok(SimulateResult::new(result.gas_info, gas_price).detailed_fee())
->>>>>>> fbdf31b8
+    guard.create_detailed_fee(SimulateResult::new(result.gas_info, gas_price))
 }
 
 #[tauri::command]
 pub async fn simulate_vesting_claim_operator_reward(
-<<<<<<< HEAD
     state: tauri::State<'_, WalletState>,
 ) -> Result<FeeDetails, BackendError> {
     let guard = state.read().await;
@@ -174,7 +165,57 @@
         .await?;
     let gas_price = client.nymd.gas_price().clone();
     guard.create_detailed_fee(SimulateResult::new(result.gas_info, gas_price))
-=======
+}
+
+#[tauri::command]
+pub async fn simulate_vesting_compound_operator_reward(
+    state: tauri::State<'_, WalletState>,
+) -> Result<FeeDetails, BackendError> {
+    let guard = state.read().await;
+    let client = guard.current_client()?;
+
+    let result = client
+        .nymd
+        .simulate_vesting_compound_operator_reward(None)
+        .await?;
+    let gas_price = client.nymd.gas_price().clone();
+    guard.create_detailed_fee(SimulateResult::new(result.gas_info, gas_price))
+}
+
+#[tauri::command]
+pub async fn simulate_vesting_claim_delegator_reward(
+    mix_identity: IdentityKey,
+    state: tauri::State<'_, WalletState>,
+) -> Result<FeeDetails, BackendError> {
+    let guard = state.read().await;
+    let client = guard.current_client()?;
+
+    let result = client
+        .nymd
+        .simulate_vesting_claim_delegator_reward(mix_identity, None)
+        .await?;
+    let gas_price = client.nymd.gas_price().clone();
+    guard.create_detailed_fee(SimulateResult::new(result.gas_info, gas_price))
+}
+
+#[tauri::command]
+pub async fn simulate_vesting_compound_delegator_reward(
+    mix_identity: IdentityKey,
+    state: tauri::State<'_, WalletState>,
+) -> Result<FeeDetails, BackendError> {
+    let guard = state.read().await;
+    let client = guard.current_client()?;
+
+    let result = client
+        .nymd
+        .simulate_vesting_compound_delegator_reward(mix_identity, None)
+        .await?;
+    let gas_price = client.nymd.gas_price().clone();
+    guard.create_detailed_fee(SimulateResult::new(result.gas_info, gas_price))
+}
+
+#[tauri::command]
+pub async fn simulate_vesting_claim_operator_reward(
     state: tauri::State<'_, Arc<RwLock<State>>>,
 ) -> Result<FeeDetails, BackendError> {
     let result = nymd_client!(state)
@@ -182,82 +223,39 @@
         .await?;
     let gas_price = nymd_client!(state).gas_price().clone();
     Ok(SimulateResult::new(result.gas_info, gas_price).detailed_fee())
->>>>>>> fbdf31b8
 }
 
 #[tauri::command]
 pub async fn simulate_vesting_compound_operator_reward(
-<<<<<<< HEAD
-    state: tauri::State<'_, WalletState>,
-) -> Result<FeeDetails, BackendError> {
-    let guard = state.read().await;
-    let client = guard.current_client()?;
-
-    let result = client
-        .nymd
+    state: tauri::State<'_, Arc<RwLock<State>>>,
+) -> Result<FeeDetails, BackendError> {
+    let result = nymd_client!(state)
         .simulate_vesting_compound_operator_reward(None)
         .await?;
-    let gas_price = client.nymd.gas_price().clone();
-    guard.create_detailed_fee(SimulateResult::new(result.gas_info, gas_price))
-=======
-    state: tauri::State<'_, Arc<RwLock<State>>>,
-) -> Result<FeeDetails, BackendError> {
-    let result = nymd_client!(state)
-        .simulate_vesting_compound_operator_reward(None)
-        .await?;
-    let gas_price = nymd_client!(state).gas_price().clone();
-    Ok(SimulateResult::new(result.gas_info, gas_price).detailed_fee())
->>>>>>> fbdf31b8
+    let gas_price = nymd_client!(state).gas_price().clone();
+    Ok(SimulateResult::new(result.gas_info, gas_price).detailed_fee())
 }
 
 #[tauri::command]
 pub async fn simulate_vesting_claim_delegator_reward(
     mix_identity: IdentityKey,
-<<<<<<< HEAD
-    state: tauri::State<'_, WalletState>,
-) -> Result<FeeDetails, BackendError> {
-    let guard = state.read().await;
-    let client = guard.current_client()?;
-
-    let result = client
-        .nymd
+    state: tauri::State<'_, Arc<RwLock<State>>>,
+) -> Result<FeeDetails, BackendError> {
+    let result = nymd_client!(state)
         .simulate_vesting_claim_delegator_reward(mix_identity, None)
         .await?;
-    let gas_price = client.nymd.gas_price().clone();
-    guard.create_detailed_fee(SimulateResult::new(result.gas_info, gas_price))
-=======
-    state: tauri::State<'_, Arc<RwLock<State>>>,
-) -> Result<FeeDetails, BackendError> {
-    let result = nymd_client!(state)
-        .simulate_vesting_claim_delegator_reward(mix_identity, None)
-        .await?;
-    let gas_price = nymd_client!(state).gas_price().clone();
-    Ok(SimulateResult::new(result.gas_info, gas_price).detailed_fee())
->>>>>>> fbdf31b8
+    let gas_price = nymd_client!(state).gas_price().clone();
+    Ok(SimulateResult::new(result.gas_info, gas_price).detailed_fee())
 }
 
 #[tauri::command]
 pub async fn simulate_vesting_compound_delegator_reward(
     mix_identity: IdentityKey,
-<<<<<<< HEAD
-    state: tauri::State<'_, WalletState>,
-) -> Result<FeeDetails, BackendError> {
-    let guard = state.read().await;
-    let client = guard.current_client()?;
-
-    let result = client
-        .nymd
+    state: tauri::State<'_, Arc<RwLock<State>>>,
+) -> Result<FeeDetails, BackendError> {
+    let result = nymd_client!(state)
         .simulate_vesting_compound_delegator_reward(mix_identity, None)
         .await?;
-    let gas_price = client.nymd.gas_price().clone();
-    guard.create_detailed_fee(SimulateResult::new(result.gas_info, gas_price))
-=======
-    state: tauri::State<'_, Arc<RwLock<State>>>,
-) -> Result<FeeDetails, BackendError> {
-    let result = nymd_client!(state)
-        .simulate_vesting_compound_delegator_reward(mix_identity, None)
-        .await?;
-    let gas_price = nymd_client!(state).gas_price().clone();
-    Ok(SimulateResult::new(result.gas_info, gas_price).detailed_fee())
->>>>>>> fbdf31b8
+    let gas_price = nymd_client!(state).gas_price().clone();
+    Ok(SimulateResult::new(result.gas_info, gas_price).detailed_fee())
 }
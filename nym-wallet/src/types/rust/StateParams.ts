--- conflicted
+++ resolved
@@ -3,8 +3,5 @@
   minimum_gateway_pledge: string;
   mixnode_rewarded_set_size: number;
   mixnode_active_set_size: number;
-<<<<<<< HEAD
-=======
   staking_supply: string;
->>>>>>> b4e9ebd9
 }
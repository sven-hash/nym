--- conflicted
+++ resolved
@@ -78,17 +78,14 @@
 export const userBalance = async (): Promise<Balance> =>
   await invoke('get_balance')
 
-export const getContractParams = async (): Promise<TauriContractSettingsParams> =>
-  await invoke('get_contract_settings')
+export const getContractParams =
+  async (): Promise<TauriContractSettingsParams> =>
+    await invoke('get_contract_settings')
 
 export const setContractParams = async (
-<<<<<<< HEAD
-  params: TauriStateParams,
-): Promise<TauriStateParams> => await invoke('update_state_params', { params })
-=======
-  params: TauriContractSettingsParams
-): Promise<TauriContractSettingsParams> => await invoke('update_contract_settings', { params })
->>>>>>> 5eeb55aa
+  params: TauriContractSettingsParams,
+): Promise<TauriContractSettingsParams> =>
+  await invoke('update_contract_settings', { params })
 
 export const getReverseMixDelegations = async (): Promise<TDelegation> =>
   await invoke('get_reverse_mix_delegations_paged')

import React, { useState } from 'react';
import { Box, IconButton, Stack, TextField } from '@mui/material';
import { Visibility, VisibilityOff } from '@mui/icons-material';
import FormControlLabel from '@mui/material/FormControlLabel';
import Checkbox from '@mui/material/Checkbox';
import { Error } from './Error';

export const MnemonicInput: React.FC<{
  mnemonic: string;
  error?: string;
  onUpdateMnemonic: (mnemonic: string) => void;
}> = ({ mnemonic, error, onUpdateMnemonic }) => {
  const [showMnemonic, setShowMnemonic] = useState(false);
  return (
    <Stack spacing={2}>
      <TextField
        label="Mnemonic"
        type={showMnemonic ? 'input' : 'password'}
        value={mnemonic}
        onChange={(e) => onUpdateMnemonic(e.target.value)}
        autoFocus
        fullWidth
<<<<<<< HEAD
        inputProps={{
          "data-testid": "inputMnemonic",
          style: {
            height: '160px',
          },
        }}
=======
        multiline={showMnemonic}
>>>>>>> eff1f383
        InputLabelProps={{ shrink: true }}
        sx={{
          'input::-webkit-textfield-decoration-container': {
            alignItems: 'start',
          },
        }}
      />
      <FormControlLabel
<<<<<<< HEAD
        data-testid="Reveal Mnemonic"
        control={<Checkbox checked={Boolean(showPassword)} onChange={() => setShowPassword((show) => !show)} />}
=======
        control={<Checkbox checked={Boolean(showMnemonic)} onChange={() => setShowMnemonic((show) => !show)} />}
>>>>>>> eff1f383
        label="Reveal my mnemonic"
      />
      {error && <Error message={error} />}
    </Stack>
  );
};

export const PasswordInput: React.FC<{
  password: string;
  error?: string;
  label?: string;
  placeholder?: string;
  autoFocus?: boolean;
  disabled?: boolean;
  onUpdatePassword: (password: string) => void;
}> = ({ password, label, placeholder, error, autoFocus, disabled, onUpdatePassword }) => {
  const [showPassword, setShowPassword] = useState(false);

  return (
    <Stack spacing={2}>
      <Box>
        <TextField
          label={label}
          placeholder={placeholder}
          fullWidth
          value={password}
          onChange={(e) => onUpdatePassword(e.target.value)}
          type={showPassword ? 'input' : 'password'}
          autoFocus={autoFocus}
          disabled={disabled}
          InputProps={{
            endAdornment: (
              <IconButton onClick={() => setShowPassword((show) => !show)}>
                {showPassword ? <VisibilityOff /> : <Visibility />}
              </IconButton>
            ),
          }}
          InputLabelProps={{ shrink: true }}
          inputProps={{
            "data-testid": label,
            }}
        />
      </Box>
      {error && <Error message={error} />}
    </Stack>
  );
};<|MERGE_RESOLUTION|>--- conflicted
+++ resolved
@@ -20,16 +20,9 @@
         onChange={(e) => onUpdateMnemonic(e.target.value)}
         autoFocus
         fullWidth
-<<<<<<< HEAD
+        multiline={showMnemonic}
         inputProps={{
-          "data-testid": "inputMnemonic",
-          style: {
-            height: '160px',
-          },
-        }}
-=======
-        multiline={showMnemonic}
->>>>>>> eff1f383
+          "data-testid": "inputMnemonic" }}
         InputLabelProps={{ shrink: true }}
         sx={{
           'input::-webkit-textfield-decoration-container': {
@@ -38,12 +31,8 @@
         }}
       />
       <FormControlLabel
-<<<<<<< HEAD
         data-testid="Reveal Mnemonic"
-        control={<Checkbox checked={Boolean(showPassword)} onChange={() => setShowPassword((show) => !show)} />}
-=======
         control={<Checkbox checked={Boolean(showMnemonic)} onChange={() => setShowMnemonic((show) => !show)} />}
->>>>>>> eff1f383
         label="Reveal my mnemonic"
       />
       {error && <Error message={error} />}
@@ -84,7 +73,7 @@
           InputLabelProps={{ shrink: true }}
           inputProps={{
             "data-testid": label,
-            }}
+          }}
         />
       </Box>
       {error && <Error message={error} />}
